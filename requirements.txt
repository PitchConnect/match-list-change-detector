# API client
fogis-api-client-timmyBird==0.5.3
<<<<<<< HEAD
=======
jsonschema>=4.17.3
>>>>>>> 61bebf70

# HTTP and parsing
requests>=2.25.0
beautifulsoup4>=4.9.0

# Monitoring and metrics
prometheus-client>=0.16.0

# Testing and development
pytest>=7.0.0
pytest-cov>=4.0.0
flake8>=6.0.0<|MERGE_RESOLUTION|>--- conflicted
+++ resolved
@@ -1,9 +1,6 @@
 # API client
 fogis-api-client-timmyBird==0.5.3
-<<<<<<< HEAD
-=======
 jsonschema>=4.17.3
->>>>>>> 61bebf70
 
 # HTTP and parsing
 requests>=2.25.0
