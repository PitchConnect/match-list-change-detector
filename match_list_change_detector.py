#!/usr/bin/env python3
"""
Match list change detector for the Fogis API.

Detects changes in match lists and triggers actions when changes are found.
"""

import json
import shutil
import subprocess  # nosec B404
import time
from datetime import datetime, timedelta
from pathlib import Path
from typing import Any, Dict, List, Optional, Tuple, TypedDict, Union

from fogis_api_client import FogisApiClient, MatchListFilter

from config import get_config
from health_server import HealthServer
from logging_config import get_logger
from metrics import metrics


class MatchChangeRecord(TypedDict):
    """Type definition for a match change record."""

    match_id: str
    match_nr: str
    previous: Dict[str, Any]
    current: Dict[str, Any]
    changes: Dict[str, bool]


class ChangesSummary(TypedDict):
    """Type definition for the changes summary dictionary."""

    new_matches: int
    removed_matches: int
    changed_matches: int
    new_match_details: List[Dict[str, Any]]
    removed_match_details: List[Dict[str, Any]]
    changed_match_details: List[MatchChangeRecord]


# Get configuration
config = get_config()

# Get logger
logger = get_logger("match_list_change_detector")

# Start health server with HTTPS if configured
use_https = config.get("USE_HTTPS", False)
health_server_port = config.get("HEALTH_SERVER_PORT", 8000)
ssl_cert_file = config.get("SSL_CERT_FILE") if use_https else None
ssl_key_file = config.get("SSL_KEY_FILE") if use_https else None

health_server = HealthServer(
    port=health_server_port, use_https=use_https, cert_file=ssl_cert_file, key_file=ssl_key_file
)
health_server.start()

# Constants
PREVIOUS_MATCHES_FILE = config.get("PREVIOUS_MATCHES_FILE")
DOCKER_COMPOSE_FILE = config.get("DOCKER_COMPOSE_FILE")
FOGIS_USERNAME = config.get("FOGIS_USERNAME")
FOGIS_PASSWORD = config.get("FOGIS_PASSWORD")
DAYS_BACK = config.get("DAYS_BACK")
DAYS_AHEAD = config.get("DAYS_AHEAD")


def get_executable_path(executable: str) -> Optional[str]:
    """Find the absolute path of an executable.

    Args:
        executable: Name of the executable to find

    Returns:
        Absolute path to the executable or None if not found

    """
    executable_path = shutil.which(executable)
    if executable_path is None:
        logger.error(f"Could not find executable: {executable}")
        return None
    return executable_path


class RateLimiter:
    """Rate limiter for API requests."""

    def __init__(self, max_requests: int, time_window: int = 60):
        """
        Initialize the rate limiter.

        Args:
            max_requests: Maximum number of requests allowed in the time window
            time_window: Time window in seconds (default: 60 seconds)

        """
        self.max_requests = max_requests
        self.time_window = time_window
        self.request_timestamps: List[float] = []

    def can_make_request(self) -> bool:
        """
        Check if a request can be made without exceeding the rate limit.

        Returns:
            True if the request can be made, False otherwise

        """
        current_time = time.time()

        # Remove timestamps older than the time window
        self.request_timestamps = [
            ts for ts in self.request_timestamps if current_time - ts < self.time_window
        ]

        # Check if we've reached the limit
        if len(self.request_timestamps) < self.max_requests:
            self.request_timestamps.append(current_time)
            return True

        return False

    def wait_for_next_request(self) -> float:
        """
        Wait until a request can be made without exceeding the rate limit.

        Returns:
            Time waited in seconds

        """
        if self.can_make_request():
            return 0.0

        # Calculate how long to wait
        current_time = time.time()
        oldest_timestamp = self.request_timestamps[0]
        wait_time = self.time_window - (current_time - oldest_timestamp) + 0.1  # Add a small buffer

        logger.info(f"Rate limit reached. Waiting {wait_time:.2f} seconds before next request.")
        time.sleep(wait_time)

        # Add the new timestamp and remove the oldest one
        self.request_timestamps.pop(0)
        self.request_timestamps.append(time.time())

        return float(wait_time)


def validate_file_path(
    file_path: str, must_exist: bool = False, create_dir: bool = False
) -> Optional[Path]:
    """Validate a file path to prevent directory traversal attacks.

    Args:
        file_path: Path to validate
        must_exist: Whether the file must already exist
        create_dir: Whether to create the parent directory if it doesn't exist

    Returns:
        Validated Path object or None if validation fails

    """
    try:
        # Convert to Path object and resolve to absolute path
        path = Path(file_path).resolve()

        # Check if the file must exist
        if must_exist and not path.exists():
            logger.error(f"Required file does not exist: {path}")
            return None

        # Create parent directory if needed
        if create_dir and not path.parent.exists():
            path.parent.mkdir(parents=True, exist_ok=True)
            logger.info(f"Created directory: {path.parent}")

        return path
    except (ValueError, OSError) as e:
        logger.error(f"Invalid file path '{file_path}': {e}")
        return None


class MatchListChangeDetector:
    """Detects changes in the match list and triggers actions when changes are found."""

    api_client: FogisApiClient
    previous_matches: List[Dict[str, Any]]
    current_matches: List[Dict[str, Any]]
    rate_limiter: RateLimiter

    def __init__(self, username: str, password: str):
        """Initialize the detector with API credentials."""
        self.api_client = FogisApiClient(username, password)
        self.previous_matches = []
        self.current_matches = []

        # Initialize rate limiter
        max_requests = config.get("API_RATE_LIMIT", 10)
        self.rate_limiter = RateLimiter(max_requests=max_requests)

    def load_previous_matches(self) -> bool:
        """Load the previously saved matches from file."""
        try:
            # Validate the file path
            file_path = validate_file_path(PREVIOUS_MATCHES_FILE, must_exist=False)
            if not file_path:
                logger.error(f"Invalid previous matches file path: {PREVIOUS_MATCHES_FILE}")
                return False

            if file_path.exists():
                with open(file_path, "r") as f:
                    self.previous_matches = json.load(f)
                logger.info(
                    f"Loaded {len(self.previous_matches)} previous matches from " f"{file_path}"
                )
                return True
            else:
                logger.info(f"No previous matches file found at {file_path}")
                return False
        except json.JSONDecodeError as e:
            logger.error(f"Error parsing previous matches file: {e}")
            return False
        except Exception as e:
            logger.error(f"Error loading previous matches: {e}")
            return False

    def save_current_matches(self) -> bool:
        """Save the current matches to file for future comparison."""
        try:
            # Validate the file path
            file_path = validate_file_path(PREVIOUS_MATCHES_FILE, create_dir=True)
            if not file_path:
                logger.error(f"Invalid previous matches file path: {PREVIOUS_MATCHES_FILE}")
                return False

            with open(file_path, "w") as f:
                # noinspection PyTypeChecker
                json.dump(self.current_matches, f, indent=2)
            logger.info(f"Saved {len(self.current_matches)} current matches to {file_path}")
            return True
        except Exception as e:
            logger.error(f"Error saving current matches: {e}")
            return False

    def fetch_current_matches(self) -> bool:
        """Fetch the current list of matches from the API."""
        try:
            # Apply rate limiting before login
            self.rate_limiter.wait_for_next_request()

            # Login to the API
            with metrics.time_api_request():
                self.api_client.login()
            logger.info("Successfully logged in to the API")

            # Create a filter for matches
            today = datetime.today()
            start_date = (today - timedelta(days=DAYS_BACK)).strftime("%Y-%m-%d")
            end_date = (today + timedelta(days=DAYS_AHEAD)).strftime("%Y-%m-%d")

            match_filter = MatchListFilter().start_date(start_date).end_date(end_date)

            # Apply rate limiting before fetching matches
            self.rate_limiter.wait_for_next_request()

            # Fetch matches using direct API call (PyPI v0.5.3 compatibility)
            with metrics.time_api_request():
                payload = match_filter.build_payload()
                api_response = self.api_client.fetch_matches_list_json(filter_params=payload)

                # Handle different response structures from PyPI package
                if isinstance(api_response, dict) and 'matches' in api_response:
                    self.current_matches = api_response['matches']
                elif isinstance(api_response, list):
                    self.current_matches = api_response
                else:
                    logger.error(f"Unexpected API response structure: {type(api_response)}")
                    logger.debug(f"Response content: {api_response}")
                    self.current_matches = []
<<<<<<< HEAD

=======
>>>>>>> 61bebf70
            logger.info(f"Successfully fetched {len(self.current_matches)} current matches")
            return True
        except Exception as e:
            logger.error(f"Error fetching current matches: {e}")
            return False

    def detect_changes(self) -> Tuple[bool, Union[ChangesSummary, Dict[str, Any]]]:
        """
        Detect changes between previous and current match lists.

        Returns:
            Tuple containing:
            - Boolean indicating if changes were detected
            - Dictionary with details about the changes
        """
        if not self.previous_matches:
            logger.info("No previous matches to compare with, considering this as a change")
            return True, {
                "new_matches": len(self.current_matches),
                "message": "Initial match list fetch",
            }

        # Create dictionaries for easier comparison, using match ID as key
        prev_matches_dict = {match["matchid"]: match for match in self.previous_matches}
        curr_matches_dict = {match["matchid"]: match for match in self.current_matches}

        # Find new, removed, and changed matches
        new_match_ids = set(curr_matches_dict.keys()) - set(prev_matches_dict.keys())
        removed_match_ids = set(prev_matches_dict.keys()) - set(curr_matches_dict.keys())
        common_match_ids = set(curr_matches_dict.keys()) & set(prev_matches_dict.keys())

        # Check for changes in common matches
        changed_matches = []
        for match_id in common_match_ids:
            prev_match = prev_matches_dict[match_id]
            curr_match = curr_matches_dict[match_id]

            # Check for important changes (date, time, venue, referees, teams, status)
            # Compare basic match details
            basic_changes = (
                prev_match.get("speldatum") != curr_match.get("speldatum")
                or prev_match.get("avsparkstid") != curr_match.get("avsparkstid")
                or prev_match.get("anlaggningnamn") != curr_match.get("anlaggningnamn")
                or prev_match.get("installd") != curr_match.get("installd")
                or prev_match.get("avbruten") != curr_match.get("avbruten")
                or prev_match.get("uppskjuten") != curr_match.get("uppskjuten")
                or prev_match.get("lag1lagid") != curr_match.get("lag1lagid")
                or prev_match.get("lag2lagid") != curr_match.get("lag2lagid")
            )

            # Compare referee assignments
            prev_referee_ids = set()
            curr_referee_ids = set()

            # Extract referee IDs from previous match
            if "domaruppdraglista" in prev_match:
                for referee in prev_match["domaruppdraglista"]:
                    prev_referee_ids.add(referee.get("domareid"))

            # Extract referee IDs from current match
            if "domaruppdraglista" in curr_match:
                for referee in curr_match["domaruppdraglista"]:
                    curr_referee_ids.add(referee.get("domareid"))

            referee_changes = prev_referee_ids != curr_referee_ids

            if basic_changes or referee_changes:
                # Create a detailed change record
                change_record = {
                    "match_id": match_id,
                    "match_nr": curr_match.get("matchnr"),
                    "previous": {
                        "date": prev_match.get("speldatum"),
                        "time": prev_match.get("avsparkstid"),
                        "home_team": {
                            "id": prev_match.get("lag1lagid"),
                            "name": prev_match.get("lag1namn"),
                        },
                        "away_team": {
                            "id": prev_match.get("lag2lagid"),
                            "name": prev_match.get("lag2namn"),
                        },
                        "venue": prev_match.get("anlaggningnamn"),
                        "status": {
                            "cancelled": prev_match.get("installd", False),
                            "interrupted": prev_match.get("avbruten", False),
                            "postponed": prev_match.get("uppskjuten", False),
                        },
                        "referees": [],
                    },
                    "current": {
                        "date": curr_match.get("speldatum"),
                        "time": curr_match.get("avsparkstid"),
                        "home_team": {
                            "id": curr_match.get("lag1lagid"),
                            "name": curr_match.get("lag1namn"),
                        },
                        "away_team": {
                            "id": curr_match.get("lag2lagid"),
                            "name": curr_match.get("lag2namn"),
                        },
                        "venue": curr_match.get("anlaggningnamn"),
                        "status": {
                            "cancelled": curr_match.get("installd", False),
                            "interrupted": curr_match.get("avbruten", False),
                            "postponed": curr_match.get("uppskjuten", False),
                        },
                        "referees": [],
                    },
                    "changes": {"basic": basic_changes, "referees": referee_changes},
                }

                # Add referee details to previous match
                if "domaruppdraglista" in prev_match:
                    for referee in prev_match["domaruppdraglista"]:
                        change_record["previous"]["referees"].append(
                            {
                                "id": referee.get("domareid"),
                                "name": referee.get("personnamn"),
                                "role": referee.get("domarrollnamn"),
                                "email": referee.get("epostadress"),
                                "phone": referee.get("mobiltelefon"),
                            }
                        )

                # Add referee details to current match
                if "domaruppdraglista" in curr_match:
                    for referee in curr_match["domaruppdraglista"]:
                        change_record["current"]["referees"].append(
                            {
                                "id": referee.get("domareid"),
                                "name": referee.get("personnamn"),
                                "role": referee.get("domarrollnamn"),
                                "email": referee.get("epostadress"),
                                "phone": referee.get("mobiltelefon"),
                            }
                        )

                changed_matches.append(change_record)

        # Prepare the changes summary
        changes = {
            "new_matches": len(new_match_ids),
            "removed_matches": len(removed_match_ids),
            "changed_matches": len(changed_matches),
            "new_match_details": [curr_matches_dict[match_id] for match_id in new_match_ids],
            "removed_match_details": [
                prev_matches_dict[match_id] for match_id in removed_match_ids
            ],
            "changed_match_details": changed_matches,
        }

        # Determine if there are any changes
        has_changes = (
            len(new_match_ids) > 0 or len(removed_match_ids) > 0 or len(changed_matches) > 0
        )

        if has_changes:
            logger.info(
                f"Changes detected: {len(new_match_ids)} new, "
                f"{len(removed_match_ids)} removed, {len(changed_matches)} changed"
            )
        else:
            logger.info("No changes detected in match list")

        return has_changes, changes

    # noinspection PyMethodMayBeStatic
    def trigger_docker_compose(self, changes: Union[ChangesSummary, Dict[str, Any]]) -> bool:
        """Trigger the docker-compose file with the changes as environment variables."""
        try:
            # Validate docker-compose file path
            if not DOCKER_COMPOSE_FILE:
                logger.error("DOCKER_COMPOSE_FILE is not set in configuration")
                return False

            compose_file_path = Path(DOCKER_COMPOSE_FILE)
            if not compose_file_path.is_file():
                logger.error(f"Docker compose file not found: {compose_file_path}")
                return False

            # Find docker-compose executable
            docker_compose_path = get_executable_path("docker-compose")
            if not docker_compose_path:
                logger.error("docker-compose executable not found in PATH")
                return False

            # Save changes to a file that can be read by the docker-compose services
            changes_file_path = validate_file_path("match_changes.json", create_dir=True)
            if not changes_file_path:
                logger.error("Invalid changes file path")
                return False

            with open(changes_file_path, "w") as f:
                # noinspection PyTypeChecker
                json.dump(changes, f, indent=2)

            # Run docker-compose up with a timeout
            logger.info(f"Triggering docker-compose with file: {compose_file_path}")
            try:
                # We're using absolute paths and validating all inputs before this call
                result = subprocess.run(  # nosec B603
                    [docker_compose_path, "-f", str(compose_file_path.absolute()), "up", "-d"],
                    capture_output=True,
                    text=True,
                    timeout=30,  # 30 second timeout
                    check=False,  # We'll handle the return code ourselves
                )
            except subprocess.TimeoutExpired:
                logger.warning("docker-compose command timed out after 30 seconds")
                logger.warning("This is normal if the orchestrator is starting many services")
                logger.warning(
                    "The orchestrator has been triggered, but we're not waiting for it to complete"
                )
                return True

            if result.returncode == 0:
                logger.info("Successfully triggered docker-compose")
                logger.debug(f"docker-compose output: {result.stdout}")
                return True
            else:
                logger.error(f"Error triggering docker-compose: {result.stderr}")
                return False

        except Exception as e:
            logger.error(f"Error triggering docker-compose: {e}")
            return False

    def run(self) -> bool:
        """Run the full change detection process."""
        start_time = time.time()
        metrics.record_run()

        try:
            # Load previous matches
            self.load_previous_matches()

            # Fetch current matches
            if not self.fetch_current_matches():
                logger.error("Failed to fetch current matches, aborting")
                metrics.record_fetch_failure()
                metrics.record_error()
                return False

            # Record match count
            metrics.record_matches(len(self.current_matches))

            # Detect changes
            has_changes, changes = self.detect_changes()

            # Record changes
            if has_changes:
                metrics.record_changes(
                    new=changes.get("new_matches", 0),
                    removed=changes.get("removed_matches", 0),
                    changed=changes.get("changed_matches", 0),
                )

            # If changes detected, trigger docker-compose
            if has_changes:
                logger.info("Changes detected, triggering docker-compose")
                metrics.record_orchestrator_trigger()
                if not self.trigger_docker_compose(changes):
                    metrics.record_orchestrator_failure()

            # Save current matches for next comparison
            self.save_current_matches()

            # Record processing time
            processing_time = time.time() - start_time
            metrics.record_processing_time(processing_time)
            logger.info(f"Change detection completed in {processing_time:.2f} seconds")

            return True

        except Exception as e:
            logger.error(f"Error in change detection process: {e}")
            metrics.record_error()
            return False


def mask_sensitive_data(data: str) -> str:
    """Mask sensitive data like passwords in logs.

    Args:
        data: String that might contain sensitive data

    Returns:
        String with sensitive data masked

    """
    if not data:
        return data
    return "*" * 8  # Return fixed-length mask regardless of input length


<<<<<<< HEAD
def main():
=======
def main() -> bool:
>>>>>>> 61bebf70
    """Run the match list change detection process."""
    # Check for required configuration
    username = config.get("FOGIS_USERNAME")
    password = config.get("FOGIS_PASSWORD")

    if not username or not password:
        logger.error("FOGIS_USERNAME and FOGIS_PASSWORD must be set in configuration")
        return False

    # Log username only, never log password even if masked
    logger.info(f"Using FOGIS account: {username}")
    logger.debug("Password provided: [REDACTED]")

    # Create and run the detector
    detector = MatchListChangeDetector(username, password)
    success = detector.run()

    if success:
        logger.info("Match list change detection completed successfully")
    else:
        logger.error("Match list change detection failed")

    return success


if __name__ == "__main__":
    main()<|MERGE_RESOLUTION|>--- conflicted
+++ resolved
@@ -280,10 +280,6 @@
                     logger.error(f"Unexpected API response structure: {type(api_response)}")
                     logger.debug(f"Response content: {api_response}")
                     self.current_matches = []
-<<<<<<< HEAD
-
-=======
->>>>>>> 61bebf70
             logger.info(f"Successfully fetched {len(self.current_matches)} current matches")
             return True
         except Exception as e:
@@ -580,11 +576,7 @@
     return "*" * 8  # Return fixed-length mask regardless of input length
 
 
-<<<<<<< HEAD
-def main():
-=======
 def main() -> bool:
->>>>>>> 61bebf70
     """Run the match list change detection process."""
     # Check for required configuration
     username = config.get("FOGIS_USERNAME")
